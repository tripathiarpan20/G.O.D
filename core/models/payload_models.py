from datetime import datetime
from uuid import UUID

from fiber.logging_utils import get_logger
from pydantic import BaseModel
from pydantic import Field

from core.models.utility_models import CustomDatasetType
from core.models.utility_models import DatasetType
from core.models.utility_models import FileFormat
from core.models.utility_models import JobStatus
from core.models.utility_models import MinerTaskResult
from core.models.utility_models import TaskMinerResult
from core.models.utility_models import TaskStatus
from validator.core.models import AllNodeStats


logger = get_logger(__name__)


class MinerTaskRequest(BaseModel):
    ds_size: int
    model: str
    hours_to_complete: int
    task_id: str


class TrainRequest(BaseModel):
    dataset: str = Field(
        ...,
        description="Path to the dataset file or Hugging Face dataset name",
        min_length=1,
    )
    model: str = Field(..., description="Name or path of the model to be trained", min_length=1)
    dataset_type: DatasetType | CustomDatasetType
    file_format: FileFormat
    task_id: str
    hours_to_complete: int


class TrainResponse(BaseModel):
    message: str
    task_id: UUID


class JobStatusPayload(BaseModel):
    task_id: UUID


class JobStatusResponse(BaseModel):
    task_id: UUID
    status: JobStatus


class EvaluationRequest(TrainRequest):
    original_model: str


class EvaluationResult(BaseModel):
    is_finetune: bool
    eval_loss: float
    perplexity: float


class MinerTaskResponse(BaseModel):
    message: str
    accepted: bool


class DatasetColumnsResponse(BaseModel):
    field_instruction: str
    field_input: str | None = None
    field_output: str | None = None




class SubmitTaskSubmissionRequest(BaseModel):
    task_id: str
    node_id: int
    repo: str


class SubmissionResponse(BaseModel):
    success: bool
    message: str
    submission_id: str | None = None


class NewTaskRequest(BaseModel):
<<<<<<< HEAD
    account_id: UUID
=======
    model_repo: str
    ds_repo: str
    file_format: FileFormat = FileFormat.HF
    instruction_col: str
    input_col: Optional[str] = None
    hours_to_complete: int
    system_col: Optional[str] = None
    output_col: Optional[str] = None
    format_col: Optional[str] = None
    no_input_format_col: Optional[str] = None
>>>>>>> 60c91e09

    field_instruction: str = Field(..., description="The column name for the instruction", examples=["instruction"])
    field_input: str | None = Field(None, description="The column name for the input", examples=["input"])
    field_output: str | None = Field(None, description="The column name for the output", examples=["output"])
    field_system: str | None = Field(None, description="The column name for the system (prompt)", examples=["system"])

    ds_repo: str = Field(..., description="The repository for the dataset", examples=["yahma/alpaca-cleaned"])
    model_repo: str = Field(..., description="The repository for the model", examples=["Qwen/Qwen2.5-Coder-32B-Instruct"])

    hours_to_complete: int = Field(..., description="The number of hours to complete the task", examples=[1])

    format: None = None
    no_input_format: None = None

    # Turn off protected namespace for model
    model_config = {"protected_namespaces": ()}


class NewTaskResponse(BaseModel):
    success: bool = Field(..., description="Whether the task was created successfully")
    task_id: UUID | None = Field(..., description="The ID of the task")
    created_at: datetime = Field(..., description="The creation time of the task")
    account_id: UUID = Field(..., description="The account ID who owns the task")


class GetTasksRequest(BaseModel):
    fingerprint: str


class TaskResultResponse(BaseModel):
    id: UUID
    miner_results: list[MinerTaskResult] | None


class AllOfNodeResults(BaseModel):
    success: bool
    hotkey: str
    task_results: list[TaskMinerResult] | None


class TaskDetails(BaseModel):
    id: UUID
    account_id: UUID
    status: TaskStatus
    base_model_repository: str
    ds_repo: str

    field_system: str | None = Field(None, description="The column name for the `system (prompt)`", examples=["system"])
    field_instruction: str = Field(
        ..., description="The column name for the instruction - always needs to be provided", examples=["instruction"]
    )
    field_input: str | None = Field(None, description="The column name for the `input`", examples=["input"])
    field_output: str | None = Field(None, description="The column name for the `output`", examples=["output"])

    # NOTE: ATM can not be defined by the user, but should be able to in the future
    format: None = Field(None, description="The column name for the `format`", examples=["{instruction} {input}"])
    no_input_format: None = Field(
        None, description="If the field_input is not provided, what format should we use? ", examples=["{instruction}"]
    )
    system_format: None = Field(None, description="How to format the `system (prompt)`", examples=["{system}"])

    started_at: datetime | None
    finished_at: datetime | None
    created_at: datetime
    hours_to_complete: int
    trained_model_repository: str | None

    # Turn off protected namespace for model
    model_config = {"protected_namespaces": ()}


class TaskListResponse(BaseModel):
    success: bool
    task_id: UUID
    status: TaskStatus


class LeaderboardRow(BaseModel):
    hotkey: str
    stats: AllNodeStats<|MERGE_RESOLUTION|>--- conflicted
+++ resolved
@@ -88,20 +88,7 @@
 
 
 class NewTaskRequest(BaseModel):
-<<<<<<< HEAD
     account_id: UUID
-=======
-    model_repo: str
-    ds_repo: str
-    file_format: FileFormat = FileFormat.HF
-    instruction_col: str
-    input_col: Optional[str] = None
-    hours_to_complete: int
-    system_col: Optional[str] = None
-    output_col: Optional[str] = None
-    format_col: Optional[str] = None
-    no_input_format_col: Optional[str] = None
->>>>>>> 60c91e09
 
     field_instruction: str = Field(..., description="The column name for the instruction", examples=["instruction"])
     field_input: str | None = Field(None, description="The column name for the input", examples=["input"])
@@ -112,7 +99,7 @@
     model_repo: str = Field(..., description="The repository for the model", examples=["Qwen/Qwen2.5-Coder-32B-Instruct"])
 
     hours_to_complete: int = Field(..., description="The number of hours to complete the task", examples=[1])
-
+    file_format: FileFormat = FileFormat.HF
     format: None = None
     no_input_format: None = None
 
