from typing import Dict
from typing import List
from typing import Optional
from uuid import UUID

from asyncpg.connection import Connection
from fiber.chain.models import Node
from fiber.logging_utils import get_logger

import validator.db.constants as cst
from core.constants import NETUID
from core.models.utility_models import TaskStatus
from validator.core.models import RawTask
from validator.core.models import Task
from validator.db.database import PSQLDB


logger = get_logger(__name__)


async def add_task(task: RawTask, psql_db: PSQLDB) -> RawTask:
    """Add a new task"""
    async with await psql_db.connection() as connection:
        connection: Connection
        query = f"""
            INSERT INTO {cst.TASKS_TABLE}
<<<<<<< HEAD
            ({cst.ACCOUNT_ID}, {cst.MODEL_ID}, {cst.DS_ID}, {cst.FIELD_SYSTEM},
            {cst.FIELD_INSTRUCTION}, {cst.FIELD_INPUT}, {cst.STATUS},
             {cst.HOURS_TO_COMPLETE}, {cst.FIELD_OUTPUT}, {cst.FORMAT},
             {cst.NO_INPUT_FORMAT}, {cst.IS_ORGANIC}, {cst.CREATED_AT})
            VALUES ($1, $2, $3, $4, $5, $6, $7, $8, $9, $10, $11, $12, $13)
            RETURNING *
=======
            ({cst.MODEL_ID}, {cst.DS_ID}, {cst.FILE_FORMAT}, {cst.SYSTEM}, {cst.INSTRUCTION}, {cst.INPUT}, {cst.STATUS},
             {cst.HOURS_TO_COMPLETE}, {cst.OUTPUT}, {cst.FORMAT}, {cst.NO_INPUT_FORMAT}, {cst.USER_ID}, {cst.IS_ORGANIC})
            VALUES ($1, $2, $3, $4, $5, $6, $7, $8, $9, $10, $11, $12, $13)
            RETURNING {cst.TASK_ID}
>>>>>>> 60c91e09
        """
        task = await connection.fetchrow(
            query,
            task.account_id,
            task.model_id,
            task.ds_id,
<<<<<<< HEAD
            task.field_system,
            task.field_instruction,
            task.field_input,
=======
            task.file_format,
            task.system,
            task.instruction,
            task.input,
>>>>>>> 60c91e09
            task.status,
            task.hours_to_complete,
            task.field_output,
            task.format,
            task.no_input_format,
            task.is_organic,
            task.created_at,
        )
    return RawTask(**task)


async def get_nodes_assigned_to_task(task_id: str, psql_db: PSQLDB) -> List[Node]:
    """Get all nodes assigned to a task for the current NETUID"""
    async with await psql_db.connection() as connection:
        connection: Connection
        rows = await connection.fetch(
            f"""
            SELECT nodes.* FROM {cst.NODES_TABLE} nodes
            JOIN {cst.TASK_NODES_TABLE} ON nodes.hotkey = task_nodes.hotkey
            WHERE task_nodes.task_id = $1
            AND nodes.netuid = $2
            AND task_nodes.netuid = $2
            """,
            task_id,
            NETUID,
        )
        return [Node(**dict(row)) for row in rows]


async def get_tasks_with_status(status: TaskStatus, psql_db: PSQLDB, include_not_ready_tasks=False) -> List[RawTask]:
    """Get all tasks with a specific status and delay_timestamp before current time if even_not_ready is False"""

    delay_timestamp_clause = (
        "" if include_not_ready_tasks else f"AND ({cst.NEXT_DELAY_AT} IS NULL OR {cst.NEXT_DELAY_AT} <= NOW())"
    )

    async with await psql_db.connection() as connection:
        connection: Connection
        query = f"""
            SELECT * FROM {cst.TASKS_TABLE}
            WHERE {cst.STATUS} = $1
            {delay_timestamp_clause}
        """
        rows = await connection.fetch(query, status.value)
    logger.info(f"We got {len(rows)} tasks which are current in status {status.value}")
    return [RawTask(**dict(row)) for row in rows]


async def assign_node_to_task(task_id: str, node: Node, psql_db: PSQLDB) -> None:
    """Assign a node to a task"""
    async with await psql_db.connection() as connection:
        connection: Connection
        query = f"""
            INSERT INTO {cst.TASK_NODES_TABLE} ({cst.TASK_ID}, {cst.HOTKEY}, {cst.NETUID})
            VALUES ($1, $2, $3)
        """
        await connection.execute(query, task_id, node.hotkey, NETUID)
async def update_task(updated_task: RawTask, psql_db: PSQLDB) -> RawTask:
    existing_task = await get_task(updated_task.task_id, psql_db)
    if not existing_task:
        raise ValueError(f"Task {updated_task.task_id} not found in the database?")

    updates = {}
    for field, value in updated_task.dict(exclude_unset=True, exclude={cst.ASSIGNED_MINERS, cst.UPDATED_AT}).items():
        if getattr(existing_task, field) != value:
            updates[field] = value

    async with await psql_db.connection() as connection:
        connection: Connection
        async with connection.transaction():
            if updates:
                set_clause = ", ".join([f"{column} = ${i+2}" for i, column in enumerate(updates.keys())])
                values = list(updates.values())
                query = f"""
                    UPDATE {cst.TASKS_TABLE}
                    SET {set_clause}, {cst.UPDATED_AT} = CURRENT_TIMESTAMP
                    WHERE {cst.TASK_ID} = $1
                """
                await connection.execute(query, updated_task.task_id, *values)
            else:
                query = f"""
                    UPDATE {cst.TASKS_TABLE}
                    SET {cst.UPDATED_AT} = CURRENT_TIMESTAMP
                    WHERE {cst.TASK_ID} = $1
                """
                await connection.execute(query, updated_task.task_id)

            if updated_task.assigned_miners is not None:
                await connection.execute(
                    f"DELETE FROM {cst.TASK_NODES_TABLE} WHERE {cst.TASK_ID} = $1 AND {cst.NETUID} = $2",
                    updated_task.task_id,
                    NETUID,
                )
                if updated_task.assigned_miners:
                    query = f"""
                        INSERT INTO {cst.TASK_NODES_TABLE} ({cst.TASK_ID}, {cst.HOTKEY}, {cst.NETUID})
                        SELECT $1, nodes.{cst.HOTKEY}, $3
                        FROM {cst.NODES_TABLE} nodes
                        WHERE nodes.{cst.HOTKEY} = ANY($2)
                        AND nodes.{cst.NETUID} = $3
                    """
                    await connection.execute(query, updated_task.task_id, updated_task.assigned_miners, NETUID)

    return await get_task(updated_task.task_id, psql_db)






async def get_test_set_for_task(task_id: str, psql_db: PSQLDB):
    """Get test data for a task"""
    async with await psql_db.connection() as connection:
        connection: Connection
        query = f"""
            SELECT {cst.TEST_DATA} FROM {cst.TASKS_TABLE}
            WHERE {cst.TASK_ID} = $1
        """
        return await connection.fetchval(query, task_id)


async def get_synthetic_set_for_task(task_id: str, psql_db: PSQLDB):
    """Get synthetic data for a task"""
    async with await psql_db.connection() as connection:
        connection: Connection
        query = f"""
            SELECT {cst.SYNTHETIC_DATA} FROM {cst.TASKS_TABLE}
            WHERE {cst.TASK_ID} = $1
        """
        return await connection.fetchval(query, task_id)


async def get_tasks_ready_to_evaluate(psql_db: PSQLDB) -> List[RawTask]:
    """Get all tasks ready for evaluation"""
    async with await psql_db.connection() as connection:
        connection: Connection
        query = f"""
            SELECT * FROM {cst.TASKS_TABLE}
            WHERE {cst.STATUS} = 'training'
            AND NOW() AT TIME ZONE 'UTC' > {cst.TERMINATION_AT} AT TIME ZONE 'UTC'
            AND EXISTS (
                SELECT 1 FROM {cst.TASK_NODES_TABLE}
                WHERE {cst.TASK_ID} = {cst.TASK_ID}
                AND {cst.NETUID} = $1
            )
        """
        rows = await connection.fetch(query, NETUID)
        return [RawTask(**dict(row)) for row in rows]


async def delete_task(task_id: UUID, psql_db: PSQLDB) -> None:
    """Delete a task and its associated node assignments"""
    async with await psql_db.connection() as connection:
        async with connection.transaction():
            # First delete task_nodes entries for this netuid
            await connection.execute(
                f"""
                DELETE FROM {cst.TASK_NODES_TABLE}
                WHERE {cst.TASK_ID} = $1 AND {cst.NETUID} = $2
                """,
                task_id,
                NETUID,
            )

            # Then delete the task if it has no more node assignments
            await connection.execute(
                f"""
                DELETE FROM {cst.TASKS_TABLE}
                WHERE {cst.TASK_ID} = $1
                AND NOT EXISTS (
                    SELECT 1 FROM {cst.TASK_NODES_TABLE}
                    WHERE {cst.TASK_ID} = $1
                    AND {cst.NETUID} = $2
                )
                """,
                task_id,
                NETUID,
            )


async def get_miners_for_task(task_id: UUID, psql_db: PSQLDB) -> List[Node]:
    """Retrieve all miners assigned to a specific task."""
    async with await psql_db.connection() as connection:
        query = f"""
            SELECT nodes.* FROM {cst.NODES_TABLE} nodes
            JOIN {cst.TASK_NODES_TABLE} task_nodes
            ON nodes.hotkey = task_nodes.hotkey AND nodes.netuid = task_nodes.netuid
            WHERE task_nodes.task_id = $1
        """
        rows = await connection.fetch(query, task_id)
        return [Node(**dict(row)) for row in rows]


async def get_task(task_id: UUID, psql_db: PSQLDB) -> Optional[RawTask]:
    """Get a task by ID"""
    async with await psql_db.connection() as connection:
        connection: Connection
        query = f"""
            SELECT * FROM {cst.TASKS_TABLE} WHERE {cst.TASK_ID} = $1
        """
        row = await connection.fetchrow(query, task_id)
        if row:
            return RawTask(**dict(row))
        return None


async def get_winning_submissions_for_task(task_id: UUID, psql_db: PSQLDB) -> List[Dict]:
    """Retrieve the winning submission for a task based on the highest quality score in task_nodes."""
    async with await psql_db.connection() as connection:
        query = f"""
            SELECT submissions.repo
            FROM {cst.SUBMISSIONS_TABLE} submissions
            JOIN {cst.TASK_NODES_TABLE} task_nodes
            ON submissions.task_id = task_nodes.task_id
            AND submissions.hotkey = task_nodes.hotkey
            AND submissions.netuid = task_nodes.netuid
            WHERE submissions.task_id = $1
            ORDER BY task_nodes.quality_score DESC
            LIMIT 1
        """
        rows = await connection.fetch(query, task_id)
        return [dict(row) for row in rows]


async def get_task_by_id(task_id: UUID, psql_db: PSQLDB) -> Task:
    """Get a task by ID along with its winning submissions"""
    async with await psql_db.connection() as connection:
        connection: Connection
        query = f"""
            WITH victorious_repo AS (
                SELECT submissions.task_id, submissions.repo
                FROM {cst.SUBMISSIONS_TABLE} submissions
                JOIN {cst.TASK_NODES_TABLE} task_nodes
                ON submissions.task_id = task_nodes.task_id
                AND submissions.hotkey = task_nodes.hotkey
                AND submissions.netuid = task_nodes.netuid
                WHERE submissions.task_id = $1
                AND task_nodes.quality_score IS NOT NULL
                ORDER BY task_nodes.quality_score DESC
                LIMIT 1
            )
            SELECT
                tasks.*,
                victorious_repo.repo as trained_model_repository
            FROM {cst.TASKS_TABLE} tasks
            LEFT JOIN victorious_repo ON tasks.task_id = victorious_repo.task_id
            WHERE tasks.{cst.TASK_ID} = $1
        """
        row = await connection.fetchrow(query, task_id)
        if not row:
            return None

        return Task(**dict(row))


async def get_tasks(psql_db: PSQLDB, limit: int = 100, offset: int = 0) -> List[Task]:
    async with await psql_db.connection() as connection:
        connection: Connection
        query = f"""
            WITH victorious_repo AS (
                SELECT submissions.{cst.TASK_ID}, submissions.{cst.REPO}
                FROM {cst.SUBMISSIONS_TABLE} submissions
                JOIN {cst.TASK_NODES_TABLE} task_nodes
                ON submissions.{cst.TASK_ID} = task_nodes.{cst.TASK_ID}
                AND submissions.{cst.HOTKEY} = task_nodes.{cst.HOTKEY}
                AND submissions.{cst.NETUID} = task_nodes.{cst.NETUID}
                AND task_nodes.{cst.QUALITY_SCORE} IS NOT NULL
                ORDER BY task_nodes.{cst.QUALITY_SCORE} DESC
                LIMIT 1
            )
            SELECT
                tasks.*,
                victorious_repo.{cst.REPO} as trained_model_repository
            FROM {cst.TASKS_TABLE} tasks
            LEFT JOIN victorious_repo ON tasks.{cst.TASK_ID} = victorious_repo.{cst.TASK_ID}
            ORDER BY tasks.{cst.CREATED_AT} DESC
            LIMIT $1 OFFSET $2
        """

        rows = await connection.fetch(query, limit, offset)
        return [Task(**dict(row)) for row in rows]


async def get_tasks_by_account_id(psql_db: PSQLDB, account_id: UUID, limit: int = 100, offset: int = 0) -> List[Task]:
    async with await psql_db.connection() as connection:
        connection: Connection
        query = f"""
            WITH victorious_repo AS (
                SELECT submissions.{cst.TASK_ID}, submissions.{cst.REPO}
                FROM {cst.SUBMISSIONS_TABLE} submissions
                JOIN {cst.TASK_NODES_TABLE} task_nodes
                ON submissions.{cst.TASK_ID} = task_nodes.{cst.TASK_ID}
                AND submissions.{cst.HOTKEY} = task_nodes.{cst.HOTKEY}
                AND submissions.{cst.NETUID} = task_nodes.{cst.NETUID}
                AND task_nodes.{cst.QUALITY_SCORE} IS NOT NULL
                ORDER BY task_nodes.{cst.QUALITY_SCORE} DESC
                LIMIT 1
            )
            SELECT
                tasks.*,
                victorious_repo.{cst.REPO} as trained_model_repository
            FROM {cst.TASKS_TABLE} tasks
            LEFT JOIN victorious_repo ON tasks.{cst.TASK_ID} = victorious_repo.{cst.TASK_ID}
            WHERE tasks.{cst.ACCOUNT_ID} = $1
            ORDER BY tasks.{cst.CREATED_AT} DESC
            LIMIT $2 OFFSET $3
        """

        rows = await connection.fetch(query, account_id, limit, offset)
        return [Task(**dict(row)) for row in rows]<|MERGE_RESOLUTION|>--- conflicted
+++ resolved
@@ -24,35 +24,21 @@
         connection: Connection
         query = f"""
             INSERT INTO {cst.TASKS_TABLE}
-<<<<<<< HEAD
             ({cst.ACCOUNT_ID}, {cst.MODEL_ID}, {cst.DS_ID}, {cst.FIELD_SYSTEM},
             {cst.FIELD_INSTRUCTION}, {cst.FIELD_INPUT}, {cst.STATUS},
              {cst.HOURS_TO_COMPLETE}, {cst.FIELD_OUTPUT}, {cst.FORMAT},
-             {cst.NO_INPUT_FORMAT}, {cst.IS_ORGANIC}, {cst.CREATED_AT})
-            VALUES ($1, $2, $3, $4, $5, $6, $7, $8, $9, $10, $11, $12, $13)
+             {cst.NO_INPUT_FORMAT}, {cst.IS_ORGANIC}, {cst.CREATED_AT}, {cst.FILE_FORMAT})
+            VALUES ($1, $2, $3, $4, $5, $6, $7, $8, $9, $10, $11, $12, $13, $14)
             RETURNING *
-=======
-            ({cst.MODEL_ID}, {cst.DS_ID}, {cst.FILE_FORMAT}, {cst.SYSTEM}, {cst.INSTRUCTION}, {cst.INPUT}, {cst.STATUS},
-             {cst.HOURS_TO_COMPLETE}, {cst.OUTPUT}, {cst.FORMAT}, {cst.NO_INPUT_FORMAT}, {cst.USER_ID}, {cst.IS_ORGANIC})
-            VALUES ($1, $2, $3, $4, $5, $6, $7, $8, $9, $10, $11, $12, $13)
-            RETURNING {cst.TASK_ID}
->>>>>>> 60c91e09
         """
         task = await connection.fetchrow(
             query,
             task.account_id,
             task.model_id,
             task.ds_id,
-<<<<<<< HEAD
             task.field_system,
             task.field_instruction,
             task.field_input,
-=======
-            task.file_format,
-            task.system,
-            task.instruction,
-            task.input,
->>>>>>> 60c91e09
             task.status,
             task.hours_to_complete,
             task.field_output,
@@ -60,6 +46,7 @@
             task.no_input_format,
             task.is_organic,
             task.created_at,
+            task.file_format,
         )
     return RawTask(**task)
 
