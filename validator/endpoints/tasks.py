from datetime import datetime
from datetime import timedelta
from typing import List
from uuid import UUID

from fastapi import APIRouter
from fastapi import Depends
from fastapi import HTTPException
from fastapi import Response
from fiber.logging_utils import get_logger

from core.models.payload_models import AllOfNodeResults
from core.models.payload_models import LeaderboardRow
from core.models.payload_models import NewTaskRequest
from core.models.payload_models import NewTaskResponse
from core.models.payload_models import TaskDetails
from core.models.payload_models import TaskResultResponse
from core.models.utility_models import MinerTaskResult
from core.models.utility_models import TaskMinerResult
from core.models.utility_models import TaskStatus
from validator.core.config import Config
from validator.core.dependencies import get_api_key
from validator.core.dependencies import get_config
from validator.core.models import RawTask
from validator.db.sql import submissions_and_scoring as submissions_and_scoring_sql
from validator.db.sql import tasks as task_sql
from validator.db.sql.nodes import get_all_nodes


logger = get_logger(__name__)


TASKS_CREATE_ENDPOINT = "/v1/tasks/create"
GET_TASKS_BY_ACCOUNT_ENDPOINT = "/v1/tasks/account/{account_id}"
GET_TASK_DETAILS_ENDPOINT = "/v1/tasks/{task_id}"
GET_TASKS_RESULTS_ENDPOINT = "/v1/tasks/breakdown/{task_id}"
GET_NODE_RESULTS_ENDPOINT = "/v1/tasks/node_results/{hotkey}"
DELETE_TASK_ENDPOINT = "/v1/tasks/delete/{task_id}"
LEADERBOARD_ENDPOINT = "/v1/leaderboard"


async def delete_task(
    task_id: UUID,
    config: Config = Depends(get_config),
) -> Response:
    task = await task_sql.get_task(task_id, config.psql_db)

    if not task:
        raise HTTPException(status_code=404, detail="Task not found.")

    await task_sql.delete_task(task_id, config.psql_db)
    return Response(success=True)


<<<<<<< HEAD
=======
async def get_tasks(
    config: Config = Depends(get_config),
) -> List[TaskStatusResponse]:
    tasks_with_miners = await task_sql.get_tasks_with_miners(config.psql_db)
    task_status_responses = []

    for task in tasks_with_miners:
        miners = await task_sql.get_miners_for_task(task["task_id"], config.psql_db)
        winning_submission_data = await task_sql.get_winning_submissions_for_task(task["task_id"], config.psql_db)
        winning_submission = None
        if winning_submission_data:
            winning_submission_data = winning_submission_data[0]
            winning_submission = WinningSubmission(
                hotkey=winning_submission_data["hotkey"],
                score=winning_submission_data["quality_score"],
                model_repo=winning_submission_data["repo"],
            )

        task_status_responses.append(
            TaskStatusResponse(
                success=True,
                id=task["task_id"],
                status=task["status"],
                model_repo=task.get("model_id"),
                ds_repo=task.get("ds_id"),
                input_col=task.get("input"),
                system_col=task.get("system"),
                instruction_col=task.get("instruction"),
                output_col=task.get("output"),
                format_col=task.get("format"),
                no_input_format_col=task.get("no_input_format"),
                miners=[{"hotkey": miner.hotkey, "trust": miner.trust}
                        for miner in miners],
                started=str(task["started_timestamp"]),
                end=str(task["end_timestamp"]),
                created=str(task["created_timestamp"]),
                hours_to_complete=task.get("hours_to_complete"),
                winning_submission=winning_submission,
            )
        )

    return task_status_responses


>>>>>>> 60c91e09
async def create_task(
    request: NewTaskRequest,
    config: Config = Depends(get_config),
) -> NewTaskResponse:
    current_time = datetime.utcnow()
    end_timestamp = current_time + timedelta(hours=request.hours_to_complete)

    # if there are any queued jobs that are organic we can't accept any more to avoid overloading the network
    queued_tasks = await task_sql.get_tasks_with_status(TaskStatus.DELAYED, config.psql_db, include_not_ready_tasks=True)
    if len(queued_tasks) > 0:
        logger.info("We already have some queued organic jobs, we can't a accept any more")
        return NewTaskResponse(success=False, task_id=None)

    task = RawTask(
        model_id=request.model_repo,
        ds_id=request.ds_repo,
<<<<<<< HEAD
        field_system=request.field_system,
        field_instruction=request.field_instruction,
        field_input=request.field_input,
        field_output=request.field_output,
        format=request.format,
=======
        file_format=request.file_format,
        system=request.system_col,
        instruction=request.instruction_col,
        input=request.input_col,
        output=request.output_col,
        format=request.format_col,
>>>>>>> 60c91e09
        is_organic=True,
        no_input_format=request.no_input_format,
        status=TaskStatus.PENDING,
        created_at=current_time,
        termination_at=end_timestamp,
        hours_to_complete=request.hours_to_complete,
        account_id=request.account_id,
    )

    task = await task_sql.add_task(task, config.psql_db)

    logger.info(task.task_id)
    return NewTaskResponse(success=True, task_id=task.task_id, created_at=task.created_at, account_id=task.account_id)


async def get_node_results(
    hotkey: str,
    config: Config = Depends(get_config),
) -> AllOfNodeResults:
    try:
        logger.info(f"The hotkey is {hotkey}")
        miner_results = [
            TaskMinerResult(**result)
            for result in await submissions_and_scoring_sql.get_all_scores_for_hotkey(hotkey, config.psql_db)
        ]
    except Exception as e:
        logger.info(e)
        raise HTTPException(status_code=404, detail="Hotkey not found")
    return AllOfNodeResults(hotkey=hotkey, task_results=miner_results)


async def get_task_details_by_account(
    account_id: UUID,
    limit: int = 100,
    page: int = 1,
    config: Config = Depends(get_config),
) -> List[TaskDetails]:
    tasks = await task_sql.get_tasks_by_account_id(config.psql_db, account_id, limit, page)

    task_status_responses = [
        TaskDetails(
            id=task.task_id,
            account_id=task.account_id,
            status=task.status,
            base_model_repository=task.model_id,
            ds_repo=task.ds_id,
            field_input=task.field_input,
            field_system=task.field_system,
            field_instruction=task.field_instruction,
            field_output=task.field_output,
            format=task.format,
            no_input_format=task.no_input_format,
            system_format=task.system_format,
            created_at=task.created_at,
            started_at=task.started_at,
            finished_at=task.termination_at,
            hours_to_complete=task.hours_to_complete,
            trained_model_repository=task.trained_model_repository,
        )
        for task in tasks
    ]

    return task_status_responses


async def get_task_details(
    task_id: UUID,
    config: Config = Depends(get_config),
) -> TaskDetails:
    task = await task_sql.get_task_by_id(task_id, config.psql_db)
    if not task:
        raise HTTPException(status_code=404, detail="Task not found.")

    return TaskDetails(
        id=task_id,
        account_id=task.account_id,
        status=task.status,
        base_model_repository=task.model_id,
        ds_repo=task.ds_id,
        field_input=task.field_input,
        field_system=task.field_system,
        field_instruction=task.field_instruction,
        field_output=task.field_output,
        format=task.format,
        no_input_format=task.no_input_format,
        system_format=task.system_format,
        created_at=task.created_at,
        started_at=task.started_at,
        finished_at=task.termination_at,
        hours_to_complete=task.hours_to_complete,
        trained_model_repository=task.trained_model_repository,
    )


async def get_miner_breakdown(
    task_id: UUID,
    config: Config = Depends(get_config),
) -> TaskResultResponse:
    try:
        scores = await submissions_and_scoring_sql.get_all_quality_scores_for_task(task_id, config.psql_db)
        miner_results = [MinerTaskResult(hotkey=hotkey, quality_score=scores[hotkey]) for hotkey in scores]
    except Exception as e:
        logger.info(e)
        raise HTTPException(status_code=404, detail="Task not found.")
    return TaskResultResponse(id=task_id, miner_results=miner_results)


async def get_leaderboard(
    config: Config = Depends(get_config),
) -> List[LeaderboardRow]:
    nodes = await get_all_nodes(config.psql_db)
    leaderboard_rows = []

    for node in nodes:
        logger.info(f"Trying node {node}")
        try:
            node_stats = await submissions_and_scoring_sql.get_all_node_stats(node.hotkey, config.psql_db)
            leaderboard_rows.append(LeaderboardRow(hotkey=node.hotkey, stats=node_stats))
        except Exception as e:
            logger.error(f"Error processing scores for hotkey {node.hotkey}: {e}")
            continue
    return leaderboard_rows


def factory_router() -> APIRouter:
    router = APIRouter(tags=["Gradients On Demand"], dependencies=[Depends(get_api_key)])

    router.add_api_route(TASKS_CREATE_ENDPOINT, create_task, methods=["POST"])
    router.add_api_route(GET_TASK_DETAILS_ENDPOINT, get_task_details, methods=["GET"])
    router.add_api_route(DELETE_TASK_ENDPOINT, delete_task, methods=["DELETE"])
    router.add_api_route(GET_TASKS_RESULTS_ENDPOINT, get_miner_breakdown, methods=["GET"])
    router.add_api_route(GET_NODE_RESULTS_ENDPOINT, get_node_results, methods=["GET"])
    router.add_api_route(GET_TASKS_BY_ACCOUNT_ENDPOINT, get_task_details_by_account, methods=["GET"])
    router.add_api_route(LEADERBOARD_ENDPOINT, get_leaderboard, methods=["GET"])

    return router<|MERGE_RESOLUTION|>--- conflicted
+++ resolved
@@ -52,53 +52,6 @@
     return Response(success=True)
 
 
-<<<<<<< HEAD
-=======
-async def get_tasks(
-    config: Config = Depends(get_config),
-) -> List[TaskStatusResponse]:
-    tasks_with_miners = await task_sql.get_tasks_with_miners(config.psql_db)
-    task_status_responses = []
-
-    for task in tasks_with_miners:
-        miners = await task_sql.get_miners_for_task(task["task_id"], config.psql_db)
-        winning_submission_data = await task_sql.get_winning_submissions_for_task(task["task_id"], config.psql_db)
-        winning_submission = None
-        if winning_submission_data:
-            winning_submission_data = winning_submission_data[0]
-            winning_submission = WinningSubmission(
-                hotkey=winning_submission_data["hotkey"],
-                score=winning_submission_data["quality_score"],
-                model_repo=winning_submission_data["repo"],
-            )
-
-        task_status_responses.append(
-            TaskStatusResponse(
-                success=True,
-                id=task["task_id"],
-                status=task["status"],
-                model_repo=task.get("model_id"),
-                ds_repo=task.get("ds_id"),
-                input_col=task.get("input"),
-                system_col=task.get("system"),
-                instruction_col=task.get("instruction"),
-                output_col=task.get("output"),
-                format_col=task.get("format"),
-                no_input_format_col=task.get("no_input_format"),
-                miners=[{"hotkey": miner.hotkey, "trust": miner.trust}
-                        for miner in miners],
-                started=str(task["started_timestamp"]),
-                end=str(task["end_timestamp"]),
-                created=str(task["created_timestamp"]),
-                hours_to_complete=task.get("hours_to_complete"),
-                winning_submission=winning_submission,
-            )
-        )
-
-    return task_status_responses
-
-
->>>>>>> 60c91e09
 async def create_task(
     request: NewTaskRequest,
     config: Config = Depends(get_config),
@@ -115,20 +68,12 @@
     task = RawTask(
         model_id=request.model_repo,
         ds_id=request.ds_repo,
-<<<<<<< HEAD
         field_system=request.field_system,
         field_instruction=request.field_instruction,
         field_input=request.field_input,
         field_output=request.field_output,
         format=request.format,
-=======
         file_format=request.file_format,
-        system=request.system_col,
-        instruction=request.instruction_col,
-        input=request.input_col,
-        output=request.output_col,
-        format=request.format_col,
->>>>>>> 60c91e09
         is_organic=True,
         no_input_format=request.no_input_format,
         status=TaskStatus.PENDING,
