import json
import os
import tempfile
from typing import List

from datasets import Dataset
from datasets import DatasetDict
from datasets import concatenate_datasets
from datasets import load_dataset
from fiber import Keypair
from fiber.logging_utils import get_logger

import validator.core.constants as cst
<<<<<<< HEAD
from validator.augmentation.augmentation import generate_augmented_dataset
=======
from core.models.utility_models import FileFormat
from core.utils import download_s3_file
>>>>>>> 60c91e09
from validator.evaluation.utils import get_default_dataset_config
from validator.utils.cache_clear import delete_dataset_from_cache
from validator.utils.minio import async_minio_client


logger = get_logger(__name__)


async def save_json_to_temp_file(data: List[dict], prefix: str) -> str:
    temp_file = tempfile.NamedTemporaryFile(delete=False, suffix=".json", prefix=prefix)
    with open(temp_file.name, "w") as f:
        json.dump(data, f)
    return temp_file.name


async def upload_json_to_minio(file_path: str, bucket_name: str, object_name: str) -> str | bool:
    result = await async_minio_client.upload_file(bucket_name, object_name, file_path)
    if result:
        return await async_minio_client.get_presigned_url(bucket_name, object_name)
    else:
        return False


async def load_dataset_from_s3(dataset_url: str) -> Dataset | DatasetDict:
    """Load a dataset from S3 storage."""
    try:
          with tempfile.TemporaryDirectory() as temp_dir:
            local_file_path = await download_s3_file(dataset_url)
           
            filename = os.path.basename(local_file_path)
            new_path = os.path.join(temp_dir, filename)
            
            os.rename(local_file_path, new_path)
            
            dataset = load_dataset(temp_dir)
            
            return dataset
    except Exception as e:
        logger.exception(f"Failed to load dataset from S3: {e}")
        raise e


async def train_test_split(dataset_name: str, file_format: FileFormat, test_size: float = None) -> DatasetDict:
    if test_size is None:
        test_size = cst.TRAIN_TEST_SPLIT_PERCENTAGE
    logger.info(f"Loading dataset '{dataset_name}' from {file_format}")
    try:
<<<<<<< HEAD
        config_name = get_default_dataset_config(dataset_name)
        dataset = load_dataset(dataset_name, config_name, trust_remote_code=True)
=======
        if file_format == FileFormat.S3:
            dataset = await load_dataset_from_s3(dataset_name)
        else:
            config_name = get_default_dataset_config(dataset_name)
            dataset = load_dataset(dataset_name, config_name, trust_remote_code=True)
>>>>>>> 60c91e09
    except Exception as e:
        logger.exception(f"Failed to load dataset {dataset_name}: {e}")
        raise e

    if isinstance(dataset, DatasetDict):
        combined_dataset = concatenate_datasets([split for split in dataset.values()])
    else:
        combined_dataset = dataset

    logger.info(f"Combined dataset size: {len(combined_dataset)}")
    logger.info(f"Splitting combined dataset into train and test with test size {test_size}")

    test_size = min(
        int(len(combined_dataset) * cst.TRAIN_TEST_SPLIT_PERCENTAGE),
        cst.MAX_SYNTH_DATA_POINTS,
    )
    split_dataset = combined_dataset.train_test_split(test_size=test_size, shuffle=True, seed=42)
    logger.info(f"Train set size: {len(split_dataset['train'])}")
    logger.info(f"Test set size: {len(split_dataset['test'])}")

    return split_dataset


async def get_additional_synth_data(dataset: Dataset, columns_to_sample: List[str], keypair: Keypair) -> List[dict]:
    num_samples = min(
        cst.MAX_SYNTH_DATA_POINTS,
        int(len(dataset) * cst.ADDITIONAL_SYNTH_DATA_PERCENTAGE),
    )
    logger.info(f"Generating {num_samples} additional synthetic data points")
    sampled_data = dataset.shuffle(seed=42).select(range(num_samples))

    sampled_data = sampled_data.remove_columns([col for col in sampled_data.column_names if col not in columns_to_sample])
    column_to_reformulate = columns_to_sample[-1] if len(columns_to_sample) > 1 else None  # output column
    # NOTE: Need to do something if errors, without trying to then generate synthetic data
    try:
        sampled_data_list = list(sampled_data)
    except Exception as e:
        logger.info(f"There is an issue with this sample data for some reason. dataset: {sampled_data}; error: {e}")
        return None

    synthetic_data = await generate_augmented_dataset(
        sampled_data_list, column_to_reformulate=column_to_reformulate, keypair=keypair
    )

    return synthetic_data


def change_to_json_format(dataset: Dataset, columns: List[str]):
    return [{col: str(row[col]) for col in columns} for row in dataset]


def assign_some_of_the_train_to_synth(train_dataset: Dataset):
    logger.info("Taking some of the train set to be synthetic data")
    dataset_length = len(train_dataset)

    synthetic_data = train_dataset.select(range(dataset_length - cst.MAX_SYNTH_DATA_POINTS, dataset_length))
    train_dataset = train_dataset.select(range(dataset_length - cst.MAX_SYNTH_DATA_POINTS))

    return train_dataset, synthetic_data


<<<<<<< HEAD
async def prepare_task(dataset_name: str, columns_to_sample: List[str], keypair: Keypair) -> tuple[str, str, str]:
=======
async def prepare_task(
    dataset_name: str,
    file_format: FileFormat,
    columns_to_sample: List[str],
    keypair: Keypair
) -> tuple[str, str, str]:

>>>>>>> 60c91e09
    logger.info(f"Preparing {dataset_name}")
    dataset_dict = await train_test_split(dataset_name, file_format)
    train_dataset = dataset_dict["train"]
    test_dataset = dataset_dict["test"]

    synthetic_data = []
    try:
        if cst.GET_SYNTH_DATA:
            logger.info("Generating additional synthetic data")

            synthetic_data = await get_additional_synth_data(test_dataset, columns_to_sample, keypair)

            # synthetic_dataset = Dataset.from_list(synthetic_data)
            # logger.info("First 2 examples from original test dataset:")
            # for i, example in enumerate(test_dataset.select(range(2))):
            #     logger.info(f"Example {i + 1}: {example}")

            # logger.info("First 2 examples from synthetic dataset:")
            # for i, example in enumerate(synthetic_dataset.select(range(2))):
            #     logger.info(f"Example {i + 1}: {example}")
        else:
            logger.info("Skipping synthetic data generation")
    except Exception as e:
        # if for some reason the api is down, we move some of the train over to be synth

        logger.info(f"Synthetic dataset gen is down, moving part of the train over: {e}")

        train_dataset, synthetic_data = assign_some_of_the_train_to_synth(train_dataset)

    if synthetic_data is None:
        train_dataset, synthetic_data = assign_some_of_the_train_to_synth(train_dataset)

    train_data_json = change_to_json_format(train_dataset, columns_to_sample)
    test_data_json = change_to_json_format(test_dataset, columns_to_sample)
    synthetic_data_json = change_to_json_format(synthetic_data, columns_to_sample) if synthetic_data else []

    train_json_path = await save_json_to_temp_file(train_data_json, prefix="train_data_")
    test_json_path = await save_json_to_temp_file(test_data_json, prefix="test_data_")
    synth_json_path = await save_json_to_temp_file(synthetic_data_json, prefix="synth_data_") if synthetic_data else None

    train_json_url = await upload_json_to_minio(train_json_path, cst.BUCKET_NAME, f"{os.urandom(8).hex()}_train_data.json")
    test_json_url = await upload_json_to_minio(test_json_path, cst.BUCKET_NAME, f"{os.urandom(8).hex()}_test_data.json")
    synth_json_url = (
        await upload_json_to_minio(synth_json_path, cst.BUCKET_NAME, f"{os.urandom(8).hex()}_synth_data.json")
        if synthetic_data
        else None
    )
    logger.info(f"Train json url: {train_json_url}\nTest json url: {test_json_url}\nSynth json url: {synth_json_url}")

    if not train_json_url:
        raise Exception("Failed to upload training data to MinIO storage")
    if not test_json_url:
        raise Exception("Failed to upload test data to MinIO storage")
    if not synth_json_url and synthetic_data:
        raise Exception("Failed to upload synthetic data to MinIO storage")

    os.remove(test_json_path)
    if synth_json_path:
        os.remove(synth_json_path)
    delete_dataset_from_cache(dataset_name)

    return (
        test_json_url.strip('"'),
        synth_json_url.strip('"'),
        train_json_url.strip('"'),
    )<|MERGE_RESOLUTION|>--- conflicted
+++ resolved
@@ -11,12 +11,9 @@
 from fiber.logging_utils import get_logger
 
 import validator.core.constants as cst
-<<<<<<< HEAD
 from validator.augmentation.augmentation import generate_augmented_dataset
-=======
 from core.models.utility_models import FileFormat
 from core.utils import download_s3_file
->>>>>>> 60c91e09
 from validator.evaluation.utils import get_default_dataset_config
 from validator.utils.cache_clear import delete_dataset_from_cache
 from validator.utils.minio import async_minio_client
@@ -64,16 +61,11 @@
         test_size = cst.TRAIN_TEST_SPLIT_PERCENTAGE
     logger.info(f"Loading dataset '{dataset_name}' from {file_format}")
     try:
-<<<<<<< HEAD
-        config_name = get_default_dataset_config(dataset_name)
-        dataset = load_dataset(dataset_name, config_name, trust_remote_code=True)
-=======
         if file_format == FileFormat.S3:
             dataset = await load_dataset_from_s3(dataset_name)
         else:
             config_name = get_default_dataset_config(dataset_name)
             dataset = load_dataset(dataset_name, config_name, trust_remote_code=True)
->>>>>>> 60c91e09
     except Exception as e:
         logger.exception(f"Failed to load dataset {dataset_name}: {e}")
         raise e
@@ -135,17 +127,7 @@
     return train_dataset, synthetic_data
 
 
-<<<<<<< HEAD
 async def prepare_task(dataset_name: str, columns_to_sample: List[str], keypair: Keypair) -> tuple[str, str, str]:
-=======
-async def prepare_task(
-    dataset_name: str,
-    file_format: FileFormat,
-    columns_to_sample: List[str],
-    keypair: Keypair
-) -> tuple[str, str, str]:
-
->>>>>>> 60c91e09
     logger.info(f"Preparing {dataset_name}")
     dataset_dict = await train_test_split(dataset_name, file_format)
     train_dataset = dataset_dict["train"]
